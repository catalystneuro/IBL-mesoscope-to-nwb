"""Primary NWBConverter class for this dataset."""

from neuroconv import NWBConverter

<<<<<<< HEAD
from .datainterfaces import IBLMesoscopeRawImagingInterface


class RawMesoscopeNWBConverter(NWBConverter):
    """Primary conversion class for my extracellular electrophysiology dataset."""

    def __init__(self, source_data: dict, verbose: bool = True):
        """
        Initialize the RawMesoscopeNWBConverter.
=======
from .datainterfaces import (
    IBLMesoscopeMotionCorrectedImagingInterface,
    IBLMesoscopeSegmentationInterface,
)


class ProcessedMesoscopeNWBConverter(NWBConverter):
    """Primary conversion class for processed IBL mesoscope datasets."""

    def __init__(self, source_data: dict, verbose: bool = True):
        """
        Initialize the ProcessedMesoscopeNWBConverter.
>>>>>>> b720eee7

        Parameters
        ----------
        source_data : dict
<<<<<<< HEAD
            Dictionary of source data for each data interface.
        verbose : bool, optional
            If True, print verbose output, by default True.
        """
        data_interface_name_mapping = {
            "RawImaging": IBLMesoscopeRawImagingInterface,
=======
            Dictionary mapping data interface names to their source data configurations.
            Keys should contain either 'Segmentation' or 'MotionCorrected' to be
            automatically mapped to the appropriate data interface class.
        verbose : bool, optional
            Whether to print verbose output during conversion, by default True.
        """
        data_interface_name_mapping = {
            "Segmentation": IBLMesoscopeSegmentationInterface,
            "MotionCorrectedImaging": IBLMesoscopeMotionCorrectedImagingInterface,
>>>>>>> b720eee7
        }

        for interface_name in source_data.keys():
            if "RawImaging" in interface_name:
                for key, interface_class in data_interface_name_mapping.items():
                    if key in interface_name:
                        self.data_interface_classes[interface_name] = interface_class

        super().__init__(source_data=source_data, verbose=verbose)<|MERGE_RESOLUTION|>--- conflicted
+++ resolved
@@ -1,9 +1,6 @@
 """Primary NWBConverter class for this dataset."""
 
 from neuroconv import NWBConverter
-
-<<<<<<< HEAD
-from .datainterfaces import IBLMesoscopeRawImagingInterface
 
 
 class RawMesoscopeNWBConverter(NWBConverter):
@@ -12,11 +9,27 @@
     def __init__(self, source_data: dict, verbose: bool = True):
         """
         Initialize the RawMesoscopeNWBConverter.
-=======
-from .datainterfaces import (
-    IBLMesoscopeMotionCorrectedImagingInterface,
-    IBLMesoscopeSegmentationInterface,
-)
+
+        Parameters
+        ----------
+        source_data : dict
+            Dictionary of source data for each data interface.
+        verbose : bool, optional
+            If True, print verbose output, by default True.
+        """
+        from .datainterfaces import IBLMesoscopeRawImagingInterface
+
+        data_interface_name_mapping = {
+            "RawImaging": IBLMesoscopeRawImagingInterface,
+        }
+
+        for interface_name in source_data.keys():
+            if "RawImaging" in interface_name:
+                for key, interface_class in data_interface_name_mapping.items():
+                    if key in interface_name:
+                        self.data_interface_classes[interface_name] = interface_class
+
+        super().__init__(source_data=source_data, verbose=verbose)
 
 
 class ProcessedMesoscopeNWBConverter(NWBConverter):
@@ -25,33 +38,32 @@
     def __init__(self, source_data: dict, verbose: bool = True):
         """
         Initialize the ProcessedMesoscopeNWBConverter.
->>>>>>> b720eee7
 
         Parameters
         ----------
         source_data : dict
-<<<<<<< HEAD
-            Dictionary of source data for each data interface.
-        verbose : bool, optional
-            If True, print verbose output, by default True.
-        """
-        data_interface_name_mapping = {
-            "RawImaging": IBLMesoscopeRawImagingInterface,
-=======
             Dictionary mapping data interface names to their source data configurations.
             Keys should contain either 'Segmentation' or 'MotionCorrected' to be
             automatically mapped to the appropriate data interface class.
         verbose : bool, optional
             Whether to print verbose output during conversion, by default True.
         """
+        from .datainterfaces import (
+            IBLMesoscopeMotionCorrectedImagingInterface,
+            IBLMesoscopeSegmentationInterface,
+        )
+
         data_interface_name_mapping = {
             "Segmentation": IBLMesoscopeSegmentationInterface,
             "MotionCorrectedImaging": IBLMesoscopeMotionCorrectedImagingInterface,
->>>>>>> b720eee7
         }
 
         for interface_name in source_data.keys():
-            if "RawImaging" in interface_name:
+            if "Segmentation" in interface_name:
+                for key, interface_class in data_interface_name_mapping.items():
+                    if key in interface_name:
+                        self.data_interface_classes[interface_name] = interface_class
+            if "MotionCorrected" in interface_name:
                 for key, interface_class in data_interface_name_mapping.items():
                     if key in interface_name:
                         self.data_interface_classes[interface_name] = interface_class
