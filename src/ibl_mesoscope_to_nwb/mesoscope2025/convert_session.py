"""Primary script to run to convert an entire session for of data using the NWBConverter."""

<<<<<<< HEAD
import time
from pathlib import Path
from typing import Union

from ibl_mesoscope_to_nwb.mesoscope2025.conversion.raw import raw_session_to_nwb
=======
from pathlib import Path
from typing import Union

from ibl_mesoscope_to_nwb.mesoscope2025.conversion import processed_session_to_nwb
>>>>>>> b720eee7


def session_to_nwb(
    data_dir_path: Union[str, Path],
    output_dir_path: Union[str, Path],
    subject_id: str,
    eid: str,
<<<<<<< HEAD
    mode: str = "raw",
=======
    mode: str = "processed",
>>>>>>> b720eee7
    stub_test: bool = False,
    overwrite: bool = False,
):
    """
    Convert a single session to NWB format.

    Parameters
    ----------
    data_dir_path : Union[str, Path]
<<<<<<< HEAD
        Path to the directory containing the raw data.
    output_dir_path : Union[str, Path]
        Path to the directory where the NWB file will be saved.
    subject_id : str
        Subject identifier.
    eid : str
        Experiment identifier.
    mode : str, optional
        Conversion mode, by default "raw".
    stub_test : bool, optional
        If True, convert only a subset of data for testing, by default False.
    overwrite : bool, optional
        If True, overwrite existing NWB file, by default False.
    """
    match mode:
        case "raw":
            return raw_session_to_nwb(
=======
        Path to the directory containing the session data.
    output_dir_path : Union[str, Path]
        Path to the directory where the NWB file will be saved.
    subject_id : str
        The subject ID for the session.
    eid : str
        The experiment ID (session ID) for the session.
    mode : str, optional
        The conversion mode to use, by default "processed".
        Currently only "processed" mode is supported.
    stub_test : bool, optional
        Whether to run a stub test with limited data, by default False.
    overwrite : bool, optional
        Whether to overwrite existing NWB files, by default False.
    """
    match mode:
        case "processed":
            processed_session_to_nwb(
>>>>>>> b720eee7
                data_dir_path=data_dir_path,
                output_dir_path=output_dir_path,
                subject_id=subject_id,
                eid=eid,
                stub_test=stub_test,
                overwrite=overwrite,
            )
<<<<<<< HEAD
        case _:
            raise ValueError(f"Mode {mode} not recognized. Available modes: 'raw'.")
=======
>>>>>>> b720eee7


if __name__ == "__main__":

    # Parameters for conversion
    data_dir_path = Path(r"E:\IBL-data-share\cortexlab\Subjects\SP061\2025-01-27\001")
    output_dir_path = Path(r"E:\ibl_mesoscope_conversion_nwb")
<<<<<<< HEAD
    eid = "42d7e11e-3185-4a79-a6ad-bbaf47366db2"
    stub_test = False  # Set to True for a quick test conversion with limited data
    start_time = time.time()
=======
    eid = "5ce2e17e-8471-42d4-8a16-21949710b328"
    stub_test = False  # Set to True for a quick test conversion with limited data

>>>>>>> b720eee7
    session_to_nwb(
        data_dir_path=data_dir_path,
        output_dir_path=output_dir_path,
        subject_id="SP061",
        eid=eid,
        stub_test=stub_test,
        overwrite=True,
    )
    print(f"Conversion completed in {time.time() - start_time:.2f} seconds.")<|MERGE_RESOLUTION|>--- conflicted
+++ resolved
@@ -1,17 +1,13 @@
 """Primary script to run to convert an entire session for of data using the NWBConverter."""
 
-<<<<<<< HEAD
 import time
 from pathlib import Path
 from typing import Union
 
-from ibl_mesoscope_to_nwb.mesoscope2025.conversion.raw import raw_session_to_nwb
-=======
-from pathlib import Path
-from typing import Union
-
-from ibl_mesoscope_to_nwb.mesoscope2025.conversion import processed_session_to_nwb
->>>>>>> b720eee7
+from ibl_mesoscope_to_nwb.mesoscope2025.conversion import (
+    processed_session_to_nwb,
+    raw_session_to_nwb,
+)
 
 
 def session_to_nwb(
@@ -19,11 +15,7 @@
     output_dir_path: Union[str, Path],
     subject_id: str,
     eid: str,
-<<<<<<< HEAD
-    mode: str = "raw",
-=======
     mode: str = "processed",
->>>>>>> b720eee7
     stub_test: bool = False,
     overwrite: bool = False,
 ):
@@ -33,25 +25,6 @@
     Parameters
     ----------
     data_dir_path : Union[str, Path]
-<<<<<<< HEAD
-        Path to the directory containing the raw data.
-    output_dir_path : Union[str, Path]
-        Path to the directory where the NWB file will be saved.
-    subject_id : str
-        Subject identifier.
-    eid : str
-        Experiment identifier.
-    mode : str, optional
-        Conversion mode, by default "raw".
-    stub_test : bool, optional
-        If True, convert only a subset of data for testing, by default False.
-    overwrite : bool, optional
-        If True, overwrite existing NWB file, by default False.
-    """
-    match mode:
-        case "raw":
-            return raw_session_to_nwb(
-=======
         Path to the directory containing the session data.
     output_dir_path : Union[str, Path]
         Path to the directory where the NWB file will be saved.
@@ -61,7 +34,6 @@
         The experiment ID (session ID) for the session.
     mode : str, optional
         The conversion mode to use, by default "processed".
-        Currently only "processed" mode is supported.
     stub_test : bool, optional
         Whether to run a stub test with limited data, by default False.
     overwrite : bool, optional
@@ -70,7 +42,6 @@
     match mode:
         case "processed":
             processed_session_to_nwb(
->>>>>>> b720eee7
                 data_dir_path=data_dir_path,
                 output_dir_path=output_dir_path,
                 subject_id=subject_id,
@@ -78,11 +49,17 @@
                 stub_test=stub_test,
                 overwrite=overwrite,
             )
-<<<<<<< HEAD
+        case "raw":
+            return raw_session_to_nwb(
+                data_dir_path=data_dir_path,
+                output_dir_path=output_dir_path,
+                subject_id=subject_id,
+                eid=eid,
+                stub_test=stub_test,
+                overwrite=overwrite,
+            )
         case _:
-            raise ValueError(f"Mode {mode} not recognized. Available modes: 'raw'.")
-=======
->>>>>>> b720eee7
+            raise ValueError(f"Mode {mode} not recognized. Available modes: 'processed', 'raw'.")
 
 
 if __name__ == "__main__":
@@ -90,15 +67,9 @@
     # Parameters for conversion
     data_dir_path = Path(r"E:\IBL-data-share\cortexlab\Subjects\SP061\2025-01-27\001")
     output_dir_path = Path(r"E:\ibl_mesoscope_conversion_nwb")
-<<<<<<< HEAD
     eid = "42d7e11e-3185-4a79-a6ad-bbaf47366db2"
     stub_test = False  # Set to True for a quick test conversion with limited data
     start_time = time.time()
-=======
-    eid = "5ce2e17e-8471-42d4-8a16-21949710b328"
-    stub_test = False  # Set to True for a quick test conversion with limited data
-
->>>>>>> b720eee7
     session_to_nwb(
         data_dir_path=data_dir_path,
         output_dir_path=output_dir_path,
